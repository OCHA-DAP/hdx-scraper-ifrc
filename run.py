#!/usr/bin/python
"""
Top level script. Calls other functions that generate datasets that this script then creates in HDX.

"""
import logging
from os.path import expanduser, join

from hdx.api.configuration import Configuration
from hdx.facades.infer_arguments import facade
<<<<<<< HEAD
from hdx.utilities.dateparse import now_utc
=======
from hdx.utilities.dateparse import iso_string_from_datetime, now_utc, parse_date
>>>>>>> 1e2b6bb6
from hdx.utilities.downloader import Download
from hdx.utilities.path import progress_storing_folder, wheretostart_tempdir_batch
from hdx.utilities.retriever import Retrieve
from hdx.utilities.state import State
from ifrc import IFRC

logger = logging.getLogger(__name__)

lookup = "hdx-scraper-ifrc"
updated_by_script = "HDX Scraper: IFRC"


def main(save: bool = False, use_saved: bool = False) -> None:
    """Generate datasets and create them in HDX

    Args:
        save (bool): Save downloaded data. Defaults to False.
        use_saved (bool): Use saved data. Defaults to False.

    Returns:
        None
    """

    configuration = Configuration.read()
    with State("last_run_date.txt", parse_date, iso_string_from_datetime) as state:
        with wheretostart_tempdir_batch(lookup) as info:
            folder = info["folder"]
            with Download() as downloader:
                retriever = Retrieve(
                    downloader, folder, "saved_data", folder, save, use_saved
                )
                now = now_utc()
                ifrc = IFRC(configuration, retriever, now, state.get())
                ifrc.get_countries()
                (
                    appeal_rows,
                    appeal_country_rows,
<<<<<<< HEAD
                    appeal_quickcharts,
=======
                    appeal_qc_status,
                    appeal_countries_to_update,
>>>>>>> 1e2b6bb6
                ) = ifrc.get_appealdata()
                countries_list = []
                if appeal_countries_to_update:
                    countries_list.append(set(appeal_countries_to_update))
                (
                    whowhatwhere_rows,
                    whowhatwhere_country_rows,
<<<<<<< HEAD
                    whowhatwhere_quickcharts,
                ) = ifrc.get_whowhatwheredata()
                if whowhatwhere_country_rows:
                    countries_list.append(set(whowhatwhere_country_rows))

                countries = set().union(*countries_list)
                countries = [{"iso3": x} for x in sorted(countries)]
                logger.info(f"Number of countries: {len(countries)}")

                def create_dataset(
                    dataset,
                    showcase,
                    qc_resource,
                    dataset_path,
                    resource_view_path,
                    quickcharts,
                ):
                    if not dataset:
                        return
                    notes = f"\n\n{dataset['notes']}"
                    dataset.update_from_yaml(dataset_path)
                    notes = f"{dataset['notes']}{notes}"
                    # ensure markdown has line breaks
                    dataset["notes"] = notes.replace("\n", "  \n")

                    qcstatus = quickcharts.get("status_country")
                    if qcstatus is None:
                        findreplace = None
                    else:
                        countryiso = dataset.get_location_iso3s()[0]
                        qcstatus_country = qcstatus.get(countryiso)
                        if qcstatus_country is None:
                            findreplace = None
                        else:
                            findreplace = {"{{#status+name}}": qcstatus_country}
                    dataset.generate_resource_view(
                        qc_resource, path=resource_view_path, findreplace=findreplace
                    )
                    dataset.create_in_hdx(
                        remove_additional_resources=True,
                        hxl_update=False,
                        updated_by_script=updated_by_script,
                        batch=info["batch"],
                    )
=======
                    whowhatwhere_qc_status,
                    whowhatwhere_countries_to_update,
                ) = ifrc.get_whowhatwheredata()
                if whowhatwhere_countries_to_update:
                    countries_list.append(set(whowhatwhere_countries_to_update))
>>>>>>> 1e2b6bb6

                if countries_list:
                    countries = set().union(*countries_list)
                    countries = [{"iso3": x} for x in sorted(countries)]
                    logger.info(f"Number of countries: {len(countries)}")

<<<<<<< HEAD
                (
                    appeals_dataset,
                    showcase,
                    qc_resource,
                ) = ifrc.generate_dataset_and_showcase(
                    folder, appeal_rows, "appeals", appeal_quickcharts
                )
                create_dataset(
                    appeals_dataset,
                    showcase,
                    qc_resource,
                    join("config", "hdx_appeals_dataset.yml"),
                    join("config", "hdx_global_appeals_resource_view.yml"),
                    appeal_quickcharts,
                )
                (
                    whowhatwhere_dataset,
                    showcase,
                    qc_resource,
                ) = ifrc.generate_dataset_and_showcase(
                    folder,
                    whowhatwhere_rows,
                    "whowhatwhere",
                    whowhatwhere_quickcharts,
                )
                create_dataset(
                    whowhatwhere_dataset,
                    showcase,
                    qc_resource,
                    join("config", "hdx_whowhatwhere_dataset.yml"),
                    join("config", "hdx_global_whowhatwhere_resource_view.yml"),
                    whowhatwhere_quickcharts,
                )
                for _, country in progress_storing_folder(info, countries, "iso3"):
                    countryiso = country["iso3"]
                    dataset, showcase, qc_resource = ifrc.generate_dataset_and_showcase(
                        folder,
                        appeal_country_rows,
                        "appeals",
                        appeal_quickcharts,
                        countryiso,
                        appeals_dataset,
=======
                    def create_dataset(
                        dataset,
                        showcase,
                        dataset_path,
                        resource_view_path,
                        qcstatus=None,
                    ):
                        if not dataset:
                            return
                        notes = f"\n\n{dataset['notes']}"
                        dataset.update_from_yaml(dataset_path)
                        notes = f"{dataset['notes']}{notes}"
                        # ensure markdown has line breaks
                        dataset["notes"] = notes.replace("\n", "  \n")

                        if qcstatus is None:
                            findreplace = None
                        else:
                            countryiso = dataset.get_location_iso3s()[0]
                            qcstatus_country = qcstatus.get(countryiso)
                            if qcstatus_country is None:
                                findreplace = None
                            else:
                                findreplace = {"{{#status+name}}": qcstatus_country}
                        dataset.generate_quickcharts(
                            path=resource_view_path, findreplace=findreplace
                        )
                        dataset.create_in_hdx(
                            remove_additional_resources=True,
                            hxl_update=False,
                            updated_by_script=updated_by_script,
                            batch=info["batch"],
                        )

                        if showcase:
                            showcase.create_in_hdx()
                            showcase.add_dataset(dataset)

                    appeals_dataset, showcase = ifrc.generate_dataset_and_showcase(
                        folder, appeal_rows, "appeals"
>>>>>>> 1e2b6bb6
                    )
                    create_dataset(
                        appeals_dataset,
                        showcase,
                        qc_resource,
                        join("config", "hdx_appeals_dataset.yml"),
<<<<<<< HEAD
                        join("config", "hdx_country_appeals_resource_view.yml"),
                        appeal_quickcharts,
                    )
                    dataset, showcase, qc_resource = ifrc.generate_dataset_and_showcase(
=======
                        join("config", "hdx_global_appeals_resource_view.yml"),
                    )
                    whowhatwhere_dataset, showcase = ifrc.generate_dataset_and_showcase(
>>>>>>> 1e2b6bb6
                        folder,
                        whowhatwhere_rows,
                        "whowhatwhere",
<<<<<<< HEAD
                        whowhatwhere_quickcharts,
                        countryiso,
                        whowhatwhere_dataset,
=======
>>>>>>> 1e2b6bb6
                    )
                    create_dataset(
                        whowhatwhere_dataset,
                        showcase,
                        qc_resource,
                        join("config", "hdx_whowhatwhere_dataset.yml"),
<<<<<<< HEAD
                        join("config", "hdx_country_whowhatwhere_resource_view.yml"),
                        quickcharts=whowhatwhere_quickcharts,
=======
                        join("config", "hdx_global_whowhatwhere_resource_view.yml"),
>>>>>>> 1e2b6bb6
                    )
                    for _, country in progress_storing_folder(info, countries, "iso3"):
                        countryiso = country["iso3"]
                        dataset, showcase = ifrc.generate_dataset_and_showcase(
                            folder,
                            appeal_country_rows,
                            "appeals",
                            countryiso,
                            appeals_dataset,
                        )
                        create_dataset(
                            dataset,
                            showcase,
                            join("config", "hdx_appeals_dataset.yml"),
                            join("config", "hdx_country_appeals_resource_view.yml"),
                            qcstatus=appeal_qc_status,
                        )
                        dataset, showcase = ifrc.generate_dataset_and_showcase(
                            folder,
                            whowhatwhere_country_rows,
                            "whowhatwhere",
                            countryiso,
                            whowhatwhere_dataset,
                        )
                        create_dataset(
                            dataset,
                            showcase,
                            join("config", "hdx_whowhatwhere_dataset.yml"),
                            join(
                                "config", "hdx_country_whowhatwhere_resource_view.yml"
                            ),
                            qcstatus=whowhatwhere_qc_status,
                        )
                else:
                    logger.info("Nothing to update!")

        state.set(now_utc())


if __name__ == "__main__":
    facade(
        main,
        user_agent_config_yaml=join(expanduser("~"), ".useragents.yml"),
        user_agent_lookup=lookup,
        project_config_yaml=join("config", "project_configuration.yml"),
    )<|MERGE_RESOLUTION|>--- conflicted
+++ resolved
@@ -8,11 +8,7 @@
 
 from hdx.api.configuration import Configuration
 from hdx.facades.infer_arguments import facade
-<<<<<<< HEAD
-from hdx.utilities.dateparse import now_utc
-=======
 from hdx.utilities.dateparse import iso_string_from_datetime, now_utc, parse_date
->>>>>>> 1e2b6bb6
 from hdx.utilities.downloader import Download
 from hdx.utilities.path import progress_storing_folder, wheretostart_tempdir_batch
 from hdx.utilities.retriever import Retrieve
@@ -50,12 +46,8 @@
                 (
                     appeal_rows,
                     appeal_country_rows,
-<<<<<<< HEAD
-                    appeal_quickcharts,
-=======
                     appeal_qc_status,
                     appeal_countries_to_update,
->>>>>>> 1e2b6bb6
                 ) = ifrc.get_appealdata()
                 countries_list = []
                 if appeal_countries_to_update:
@@ -63,15 +55,16 @@
                 (
                     whowhatwhere_rows,
                     whowhatwhere_country_rows,
-<<<<<<< HEAD
-                    whowhatwhere_quickcharts,
+                    whowhatwhere_qc_status,
+                    whowhatwhere_countries_to_update,
                 ) = ifrc.get_whowhatwheredata()
-                if whowhatwhere_country_rows:
-                    countries_list.append(set(whowhatwhere_country_rows))
-
-                countries = set().union(*countries_list)
-                countries = [{"iso3": x} for x in sorted(countries)]
-                logger.info(f"Number of countries: {len(countries)}")
+                if whowhatwhere_countries_to_update:
+                    countries_list.append(set(whowhatwhere_countries_to_update))
+
+                if countries_list:
+                    countries = set().union(*countries_list)
+                    countries = [{"iso3": x} for x in sorted(countries)]
+                    logger.info(f"Number of countries: {len(countries)}")
 
                 def create_dataset(
                     dataset,
@@ -108,20 +101,11 @@
                         updated_by_script=updated_by_script,
                         batch=info["batch"],
                     )
-=======
-                    whowhatwhere_qc_status,
-                    whowhatwhere_countries_to_update,
-                ) = ifrc.get_whowhatwheredata()
-                if whowhatwhere_countries_to_update:
-                    countries_list.append(set(whowhatwhere_countries_to_update))
->>>>>>> 1e2b6bb6
-
-                if countries_list:
-                    countries = set().union(*countries_list)
-                    countries = [{"iso3": x} for x in sorted(countries)]
-                    logger.info(f"Number of countries: {len(countries)}")
-
-<<<<<<< HEAD
+
+                        if showcase:
+                            showcase.create_in_hdx()
+                            showcase.add_dataset(dataset)
+
                 (
                     appeals_dataset,
                     showcase,
@@ -164,85 +148,30 @@
                         appeal_quickcharts,
                         countryiso,
                         appeals_dataset,
-=======
-                    def create_dataset(
-                        dataset,
-                        showcase,
-                        dataset_path,
-                        resource_view_path,
-                        qcstatus=None,
-                    ):
-                        if not dataset:
-                            return
-                        notes = f"\n\n{dataset['notes']}"
-                        dataset.update_from_yaml(dataset_path)
-                        notes = f"{dataset['notes']}{notes}"
-                        # ensure markdown has line breaks
-                        dataset["notes"] = notes.replace("\n", "  \n")
-
-                        if qcstatus is None:
-                            findreplace = None
-                        else:
-                            countryiso = dataset.get_location_iso3s()[0]
-                            qcstatus_country = qcstatus.get(countryiso)
-                            if qcstatus_country is None:
-                                findreplace = None
-                            else:
-                                findreplace = {"{{#status+name}}": qcstatus_country}
-                        dataset.generate_quickcharts(
-                            path=resource_view_path, findreplace=findreplace
-                        )
-                        dataset.create_in_hdx(
-                            remove_additional_resources=True,
-                            hxl_update=False,
-                            updated_by_script=updated_by_script,
-                            batch=info["batch"],
-                        )
-
-                        if showcase:
-                            showcase.create_in_hdx()
-                            showcase.add_dataset(dataset)
-
-                    appeals_dataset, showcase = ifrc.generate_dataset_and_showcase(
-                        folder, appeal_rows, "appeals"
->>>>>>> 1e2b6bb6
                     )
                     create_dataset(
                         appeals_dataset,
                         showcase,
                         qc_resource,
                         join("config", "hdx_appeals_dataset.yml"),
-<<<<<<< HEAD
                         join("config", "hdx_country_appeals_resource_view.yml"),
                         appeal_quickcharts,
                     )
                     dataset, showcase, qc_resource = ifrc.generate_dataset_and_showcase(
-=======
-                        join("config", "hdx_global_appeals_resource_view.yml"),
-                    )
-                    whowhatwhere_dataset, showcase = ifrc.generate_dataset_and_showcase(
->>>>>>> 1e2b6bb6
                         folder,
                         whowhatwhere_rows,
                         "whowhatwhere",
-<<<<<<< HEAD
                         whowhatwhere_quickcharts,
                         countryiso,
                         whowhatwhere_dataset,
-=======
->>>>>>> 1e2b6bb6
                     )
                     create_dataset(
                         whowhatwhere_dataset,
                         showcase,
                         qc_resource,
                         join("config", "hdx_whowhatwhere_dataset.yml"),
-<<<<<<< HEAD
                         join("config", "hdx_country_whowhatwhere_resource_view.yml"),
                         quickcharts=whowhatwhere_quickcharts,
-=======
-                        join("config", "hdx_global_whowhatwhere_resource_view.yml"),
->>>>>>> 1e2b6bb6
                     )
                     for _, country in progress_storing_folder(info, countries, "iso3"):
                         countryiso = country["iso3"]
